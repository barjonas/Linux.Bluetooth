--- conflicted
+++ resolved
@@ -31,10 +31,6 @@
 
     public void Dispose()
     {
-<<<<<<< HEAD
-      // Console.WriteLine("GattCharacteristic disposing.");
-=======
->>>>>>> 66e9198b
       m_propertyWatcher?.Dispose();
       m_propertyWatcher = null;
 
